--- conflicted
+++ resolved
@@ -91,20 +91,12 @@
     <properties>
         <!-- Common libs -->
         <!-- <spring_version>4.3.30.RELEASE</spring_version> -->
-<<<<<<< HEAD
         <spring_version>5.3.25</spring_version>
         <javassist_version>3.29.2-GA</javassist_version>
         <bytebuddy.version>1.12.22</bytebuddy.version>
         <netty_version>3.2.10.Final</netty_version>
-        <netty4_version>4.1.72.Final</netty4_version>
+        <netty4_version>4.1.87.Final</netty4_version>
         <mina_version>2.2.1</mina_version>
-=======
-        <spring_version>5.2.20.RELEASE</spring_version>
-        <javassist_version>3.28.0-GA</javassist_version>
-        <netty_version>3.2.5.Final</netty_version>
-        <netty4_version>4.1.87.Final</netty4_version>
-        <mina_version>2.1.5</mina_version>
->>>>>>> bc55100c
         <grizzly_version>2.4.4</grizzly_version>
         <httpclient_version>4.5.14</httpclient_version>
         <httpcore_version>4.4.16</httpcore_version>
