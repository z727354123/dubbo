/*
 * Licensed to the Apache Software Foundation (ASF) under one or more
 * contributor license agreements.  See the NOTICE file distributed with
 * this work for additional information regarding copyright ownership.
 * The ASF licenses this file to You under the Apache License, Version 2.0
 * (the "License"); you may not use this file except in compliance with
 * the License.  You may obtain a copy of the License at
 *
 *     http://www.apache.org/licenses/LICENSE-2.0
 *
 * Unless required by applicable law or agreed to in writing, software
 * distributed under the License is distributed on an "AS IS" BASIS,
 * WITHOUT WARRANTIES OR CONDITIONS OF ANY KIND, either express or implied.
 * See the License for the specific language governing permissions and
 * limitations under the License.
 */
package org.apache.dubbo.config.deploy;

import org.apache.dubbo.common.URL;
import org.apache.dubbo.common.config.ConfigurationUtils;
import org.apache.dubbo.common.config.Environment;
import org.apache.dubbo.common.config.ReferenceCache;
import org.apache.dubbo.common.config.configcenter.DynamicConfiguration;
import org.apache.dubbo.common.config.configcenter.DynamicConfigurationFactory;
import org.apache.dubbo.common.config.configcenter.wrapper.CompositeDynamicConfiguration;
import org.apache.dubbo.common.deploy.AbstractDeployer;
import org.apache.dubbo.common.deploy.ApplicationDeployListener;
import org.apache.dubbo.common.deploy.ApplicationDeployer;
import org.apache.dubbo.common.deploy.DeployListener;
import org.apache.dubbo.common.deploy.DeployState;
import org.apache.dubbo.common.deploy.ModuleDeployer;
import org.apache.dubbo.common.extension.ExtensionLoader;
import org.apache.dubbo.common.lang.ShutdownHookCallbacks;
import org.apache.dubbo.common.logger.Logger;
import org.apache.dubbo.common.logger.LoggerFactory;
import org.apache.dubbo.common.threadpool.manager.ExecutorRepository;
import org.apache.dubbo.common.utils.ArrayUtils;
import org.apache.dubbo.common.utils.CollectionUtils;
import org.apache.dubbo.common.utils.StringUtils;
import org.apache.dubbo.config.ApplicationConfig;
import org.apache.dubbo.config.ConfigCenterConfig;
import org.apache.dubbo.config.DubboShutdownHook;
import org.apache.dubbo.config.MetadataReportConfig;
import org.apache.dubbo.config.RegistryConfig;
import org.apache.dubbo.config.context.ConfigManager;
import org.apache.dubbo.config.utils.CompositeReferenceCache;
import org.apache.dubbo.config.utils.ConfigValidationUtils;
import org.apache.dubbo.metadata.report.MetadataReportFactory;
import org.apache.dubbo.metadata.report.MetadataReportInstance;
import org.apache.dubbo.registry.client.metadata.ServiceInstanceMetadataUtils;
import org.apache.dubbo.registry.support.RegistryManager;
import org.apache.dubbo.rpc.model.ApplicationModel;
import org.apache.dubbo.rpc.model.ModuleModel;
import org.apache.dubbo.rpc.model.ScopeModel;
import org.apache.dubbo.rpc.model.ScopeModelUtil;

import java.io.IOException;
import java.util.ArrayList;
import java.util.Collection;
import java.util.HashMap;
import java.util.List;
import java.util.Optional;
import java.util.Set;
import java.util.concurrent.CompletableFuture;
import java.util.concurrent.Future;
import java.util.concurrent.ScheduledFuture;
import java.util.concurrent.TimeUnit;
import java.util.concurrent.atomic.AtomicBoolean;
import java.util.function.Supplier;

import static java.lang.String.format;
import static org.apache.dubbo.common.config.ConfigurationUtils.parseProperties;
import static org.apache.dubbo.common.constants.CommonConstants.REGISTRY_SPLIT_PATTERN;
import static org.apache.dubbo.common.constants.CommonConstants.REMOTE_METADATA_STORAGE_TYPE;
import static org.apache.dubbo.common.utils.StringUtils.isEmpty;
import static org.apache.dubbo.common.utils.StringUtils.isNotEmpty;
import static org.apache.dubbo.metadata.MetadataConstants.DEFAULT_METADATA_PUBLISH_DELAY;
import static org.apache.dubbo.metadata.MetadataConstants.METADATA_PUBLISH_DELAY_KEY;
import static org.apache.dubbo.remoting.Constants.CLIENT_KEY;

/**
 * initialize and start application instance
 */
public class DefaultApplicationDeployer extends AbstractDeployer<ApplicationModel> implements ApplicationDeployer {

    private static final Logger logger = LoggerFactory.getLogger(DefaultApplicationDeployer.class);

    private final ApplicationModel applicationModel;

    private final ConfigManager configManager;

    private final Environment environment;

    private final ReferenceCache referenceCache;

    private final ExecutorRepository executorRepository;

    private final AtomicBoolean hasPreparedApplicationInstance = new AtomicBoolean(false);
    private final AtomicBoolean hasPreparedInternalModule = new AtomicBoolean(false);

    private ScheduledFuture<?> asyncMetadataFuture;
    private volatile CompletableFuture<Boolean> startFuture;
    private final DubboShutdownHook dubboShutdownHook;
    private final Object stateLock = new Object();
    private final Object startLock = new Object();
    private final Object destroyLock = new Object();
    private final Object internalModuleLock = new Object();

    public DefaultApplicationDeployer(ApplicationModel applicationModel) {
        super(applicationModel);
        this.applicationModel = applicationModel;
        configManager = applicationModel.getApplicationConfigManager();
        environment = applicationModel.getModelEnvironment();

        referenceCache = new CompositeReferenceCache(applicationModel);
        executorRepository = getExtensionLoader(ExecutorRepository.class).getDefaultExtension();
        dubboShutdownHook = new DubboShutdownHook(applicationModel);

        // load spi listener
        Set<ApplicationDeployListener> deployListeners = applicationModel.getExtensionLoader(ApplicationDeployListener.class)
            .getSupportedExtensionInstances();
        for (ApplicationDeployListener listener : deployListeners) {
            this.addDeployListener(listener);
        }
    }

    public static ApplicationDeployer get(ScopeModel moduleOrApplicationModel) {
        ApplicationModel applicationModel = ScopeModelUtil.getApplicationModel(moduleOrApplicationModel);
        ApplicationDeployer applicationDeployer = applicationModel.getDeployer();
        if (applicationDeployer == null) {
            applicationDeployer = applicationModel.getBeanFactory().getOrRegisterBean(DefaultApplicationDeployer.class);
        }
        return applicationDeployer;
    }

    @Override
    public ApplicationModel getApplicationModel() {
        return applicationModel;
    }

    private <T> ExtensionLoader<T> getExtensionLoader(Class<T> type) {
        return applicationModel.getExtensionLoader(type);
    }

    private void unRegisterShutdownHook() {
        dubboShutdownHook.unregister();
    }

    /**
     * Close registration of instance for pure Consumer process by setting registerConsumer to 'false'
     * by default is true.
     */
    private boolean isRegisterConsumerInstance() {
        Boolean registerConsumer = getApplication().getRegisterConsumer();
        if (registerConsumer == null) {
            return true;
        }
        return Boolean.TRUE.equals(registerConsumer);
    }

    @Override
    public ReferenceCache getReferenceCache() {
        return referenceCache;
    }

    /**
     * Initialize
     */
    @Override
    public void initialize() {
        if (initialized.get()) {
            return;
        }
        // Ensure that the initialization is completed when concurrent calls
        synchronized (startLock) {
            if (initialized.get()) {
                return;
            }
            // register shutdown hook
            registerShutdownHook();

            startConfigCenter();

            loadApplicationConfigs();

            initModuleDeployers();

            // @since 2.7.8
            startMetadataCenter();

            initialized.set(true);

            if (logger.isInfoEnabled()) {
                logger.info(getIdentifier() + " has been initialized!");
            }
        }
    }

    private void registerShutdownHook() {
        dubboShutdownHook.register();
    }

    private void initModuleDeployers() {
        // make sure created default module
        applicationModel.getDefaultModule();
        // copy modules and initialize avoid ConcurrentModificationException if add new module
        List<ModuleModel> moduleModels = new ArrayList<>(applicationModel.getModuleModels());
        for (ModuleModel moduleModel : moduleModels) {
            moduleModel.getDeployer().initialize();
        }
    }

    private void loadApplicationConfigs() {
        configManager.loadConfigs();
    }

    private void startConfigCenter() {

        // load application config
        configManager.loadConfigsOfTypeFromProps(ApplicationConfig.class);

        // try set model name
        if (StringUtils.isBlank(applicationModel.getModelName())) {
            applicationModel.setModelName(applicationModel.tryGetApplicationName());
        }

        // load config centers
        configManager.loadConfigsOfTypeFromProps(ConfigCenterConfig.class);

        useRegistryAsConfigCenterIfNecessary();

        // check Config Center
        Collection<ConfigCenterConfig> configCenters = configManager.getConfigCenters();
        if (CollectionUtils.isEmpty(configCenters)) {
            ConfigCenterConfig configCenterConfig = new ConfigCenterConfig();
            configCenterConfig.setScopeModel(applicationModel);
            configCenterConfig.refresh();
            ConfigValidationUtils.validateConfigCenterConfig(configCenterConfig);
            if (configCenterConfig.isValid()) {
                configManager.addConfigCenter(configCenterConfig);
                configCenters = configManager.getConfigCenters();
            }
        } else {
            for (ConfigCenterConfig configCenterConfig : configCenters) {
                configCenterConfig.refresh();
                ConfigValidationUtils.validateConfigCenterConfig(configCenterConfig);
            }
        }

        if (CollectionUtils.isNotEmpty(configCenters)) {
            CompositeDynamicConfiguration compositeDynamicConfiguration = new CompositeDynamicConfiguration();
            for (ConfigCenterConfig configCenter : configCenters) {
                // Pass config from ConfigCenterBean to environment
                environment.updateExternalConfigMap(configCenter.getExternalConfiguration());
                environment.updateAppExternalConfigMap(configCenter.getAppExternalConfiguration());

                // Fetch config from remote config center
                compositeDynamicConfiguration.addConfiguration(prepareEnvironment(configCenter));
            }
            environment.setDynamicConfiguration(compositeDynamicConfiguration);
        }
    }

    private void startMetadataCenter() {

        useRegistryAsMetadataCenterIfNecessary();

        ApplicationConfig applicationConfig = getApplication();

        String metadataType = applicationConfig.getMetadataType();
        // FIXME, multiple metadata config support.
        Collection<MetadataReportConfig> metadataReportConfigs = configManager.getMetadataConfigs();
        if (CollectionUtils.isEmpty(metadataReportConfigs)) {
            if (REMOTE_METADATA_STORAGE_TYPE.equals(metadataType)) {
                throw new IllegalStateException("No MetadataConfig found, Metadata Center address is required when 'metadata=remote' is enabled.");
            }
            return;
        }

        MetadataReportInstance metadataReportInstance = applicationModel.getBeanFactory().getBean(MetadataReportInstance.class);
        for (MetadataReportConfig metadataReportConfig : metadataReportConfigs) {
            ConfigValidationUtils.validateMetadataConfig(metadataReportConfig);
            if (!metadataReportConfig.isValid()) {
                logger.info("Ignore invalid metadata-report config: " + metadataReportConfig);
                continue;
            }
            metadataReportInstance.init(metadataReportConfig);
        }
        if (!metadataReportInstance.inited()) {
            throw new IllegalStateException(String.format("%s MetadataConfigs found, but none of them is valid.", metadataReportConfigs.size()));
        }
    }

    /**
     * For compatibility purpose, use registry as the default config center when
     * there's no config center specified explicitly and
     * useAsConfigCenter of registryConfig is null or true
     */
    private void useRegistryAsConfigCenterIfNecessary() {
        // we use the loading status of DynamicConfiguration to decide whether ConfigCenter has been initiated.
        if (environment.getDynamicConfiguration().isPresent()) {
            return;
        }

        if (CollectionUtils.isNotEmpty(configManager.getConfigCenters())) {
            return;
        }

        // load registry
        configManager.loadConfigsOfTypeFromProps(RegistryConfig.class);

        List<RegistryConfig> defaultRegistries = configManager.getDefaultRegistries();
        if (defaultRegistries.size() > 0) {
            defaultRegistries
                .stream()
                .filter(this::isUsedRegistryAsConfigCenter)
                .map(this::registryAsConfigCenter)
                .forEach(configCenter -> {
                    if (configManager.getConfigCenter(configCenter.getId()).isPresent()) {
                        return;
                    }
                    configManager.addConfigCenter(configCenter);
                    logger.info("use registry as config-center: " + configCenter);

                });
        }
    }

    private boolean isUsedRegistryAsConfigCenter(RegistryConfig registryConfig) {
        return isUsedRegistryAsCenter(registryConfig, registryConfig::getUseAsConfigCenter, "config",
            DynamicConfigurationFactory.class);
    }

    private ConfigCenterConfig registryAsConfigCenter(RegistryConfig registryConfig) {
        String protocol = registryConfig.getProtocol();
        Integer port = registryConfig.getPort();
        URL url = URL.valueOf(registryConfig.getAddress(), registryConfig.getScopeModel());
        String id = "config-center-" + protocol + "-" + url.getHost() + "-" + port;
        ConfigCenterConfig cc = new ConfigCenterConfig();
        cc.setId(id);
        cc.setScopeModel(applicationModel);
        if (cc.getParameters() == null) {
            cc.setParameters(new HashMap<>());
        }
        if (registryConfig.getParameters() != null) {
            cc.getParameters().putAll(registryConfig.getParameters()); // copy the parameters
        }
        cc.getParameters().put(CLIENT_KEY, registryConfig.getClient());
        cc.setProtocol(protocol);
        cc.setPort(port);
        if (StringUtils.isNotEmpty(registryConfig.getGroup())) {
            cc.setGroup(registryConfig.getGroup());
        }
        cc.setAddress(getRegistryCompatibleAddress(registryConfig));
        cc.setNamespace(registryConfig.getGroup());
        cc.setUsername(registryConfig.getUsername());
        cc.setPassword(registryConfig.getPassword());
        if (registryConfig.getTimeout() != null) {
            cc.setTimeout(registryConfig.getTimeout().longValue());
        }
        cc.setHighestPriority(false);
        return cc;
    }

    private void useRegistryAsMetadataCenterIfNecessary() {

        Collection<MetadataReportConfig> metadataConfigs = configManager.getMetadataConfigs();

        if (CollectionUtils.isNotEmpty(metadataConfigs)) {
            return;
        }

        List<RegistryConfig> defaultRegistries = configManager.getDefaultRegistries();
        if (defaultRegistries.size() > 0) {
            defaultRegistries
                .stream()
                .filter(this::isUsedRegistryAsMetadataCenter)
                .map(this::registryAsMetadataCenter)
                .forEach(metadataReportConfig -> {
                    Optional<MetadataReportConfig> configOptional = configManager.getConfig(MetadataReportConfig.class, metadataReportConfig.getId());
                    if (configOptional.isPresent()) {
                        return;
                    }
                    configManager.addMetadataReport(metadataReportConfig);
                    logger.info("use registry as metadata-center: " + metadataReportConfig);
                });
        }
    }

    private boolean isUsedRegistryAsMetadataCenter(RegistryConfig registryConfig) {
        return isUsedRegistryAsCenter(registryConfig, registryConfig::getUseAsMetadataCenter, "metadata",
            MetadataReportFactory.class);
    }

    /**
     * Is used the specified registry as a center infrastructure
     *
     * @param registryConfig       the {@link RegistryConfig}
     * @param usedRegistryAsCenter the configured value on
     * @param centerType           the type name of center
     * @param extensionClass       an extension class of a center infrastructure
     * @return
     * @since 2.7.8
     */
    private boolean isUsedRegistryAsCenter(RegistryConfig registryConfig, Supplier<Boolean> usedRegistryAsCenter,
                                           String centerType,
                                           Class<?> extensionClass) {
        final boolean supported;

        Boolean configuredValue = usedRegistryAsCenter.get();
        if (configuredValue != null) { // If configured, take its value.
            supported = configuredValue.booleanValue();
        } else {                       // Or check the extension existence
            String protocol = registryConfig.getProtocol();
            supported = supportsExtension(extensionClass, protocol);
            if (logger.isInfoEnabled()) {
                logger.info(format("No value is configured in the registry, the %s extension[name : %s] %s as the %s center"
                    , extensionClass.getSimpleName(), protocol, supported ? "supports" : "does not support", centerType));
            }
        }

        if (logger.isInfoEnabled()) {
            logger.info(format("The registry[%s] will be %s as the %s center", registryConfig,
                supported ? "used" : "not used", centerType));
        }
        return supported;
    }

    /**
     * Supports the extension with the specified class and name
     *
     * @param extensionClass the {@link Class} of extension
     * @param name           the name of extension
     * @return if supports, return <code>true</code>, or <code>false</code>
     * @since 2.7.8
     */
    private boolean supportsExtension(Class<?> extensionClass, String name) {
        if (isNotEmpty(name)) {
            ExtensionLoader extensionLoader = getExtensionLoader(extensionClass);
            return extensionLoader.hasExtension(name);
        }
        return false;
    }

    private MetadataReportConfig registryAsMetadataCenter(RegistryConfig registryConfig) {
        String protocol = registryConfig.getProtocol();
        URL url = URL.valueOf(registryConfig.getAddress(), registryConfig.getScopeModel());
        String id = "metadata-center-" + protocol + "-" + url.getHost() + "-" + url.getPort();
        MetadataReportConfig metadataReportConfig = new MetadataReportConfig();
        metadataReportConfig.setId(id);
        metadataReportConfig.setScopeModel(applicationModel);
        if (metadataReportConfig.getParameters() == null) {
            metadataReportConfig.setParameters(new HashMap<>());
        }
        if (registryConfig.getParameters() != null) {
            metadataReportConfig.getParameters().putAll(registryConfig.getParameters()); // copy the parameters
        }
        metadataReportConfig.getParameters().put(CLIENT_KEY, registryConfig.getClient());
        metadataReportConfig.setGroup(registryConfig.getGroup());
        metadataReportConfig.setAddress(getRegistryCompatibleAddress(registryConfig));
        metadataReportConfig.setUsername(registryConfig.getUsername());
        metadataReportConfig.setPassword(registryConfig.getPassword());
        metadataReportConfig.setTimeout(registryConfig.getTimeout());
        return metadataReportConfig;
    }

    private String getRegistryCompatibleAddress(RegistryConfig registryConfig) {
        String registryAddress = registryConfig.getAddress();
        String[] addresses = REGISTRY_SPLIT_PATTERN.split(registryAddress);
        if (ArrayUtils.isEmpty(addresses)) {
            throw new IllegalStateException("Invalid registry address found.");
        }
        String address = addresses[0];
        // since 2.7.8
        // Issue : https://github.com/apache/dubbo/issues/6476
        StringBuilder metadataAddressBuilder = new StringBuilder();
        URL url = URL.valueOf(address, registryConfig.getScopeModel());
        String protocolFromAddress = url.getProtocol();
        if (isEmpty(protocolFromAddress)) {
            // If the protocol from address is missing, is like :
            // "dubbo.registry.address = 127.0.0.1:2181"
            String protocolFromConfig = registryConfig.getProtocol();
            metadataAddressBuilder.append(protocolFromConfig).append("://");
        }
        metadataAddressBuilder.append(address);
        return metadataAddressBuilder.toString();
    }

    /**
     * Start the bootstrap
     *
     * @return
     */
    @Override
    public Future start() {
        synchronized (startLock) {
            if (isStopping() || isStopped() || isFailed()) {
                throw new IllegalStateException(getIdentifier() + " is stopping or stopped, can not start again");
            }

            try {
                // maybe call start again after add new module, check if any new module
                boolean hasPendingModule = hasPendingModule();

                if (isStarting()) {
                    // currently is starting, maybe both start by module and application
                    // if has new modules, start them
                    if (hasPendingModule) {
                        startModules();
                    }
                    // if is starting, reuse previous startFuture
                    return startFuture;
                }

                // if is started and no new module, just return
                if (isStarted() && !hasPendingModule) {
                    return CompletableFuture.completedFuture(false);
                }

                // pending -> starting : first start app
                // started -> starting : re-start app
                onStarting();

                initialize();

                doStart();
            } catch (Throwable e) {
                onFailed(getIdentifier() + " start failure", e);
                throw e;
            }

            return startFuture;
        }
    }

    private boolean hasPendingModule() {
        boolean found = false;
        for (ModuleModel moduleModel : applicationModel.getModuleModels()) {
            if (moduleModel.getDeployer().isPending()) {
                found = true;
                break;
            }
        }
        return found;
    }

    @Override
    public Future getStartFuture() {
        return startFuture;
    }

    private void doStart() {
        startModules();

        // prepare application instance
//        prepareApplicationInstance();

        // Ignore checking new module after start
//        executorRepository.getSharedExecutor().submit(() -> {
//            try {
//                while (isStarting()) {
//                    // notify when any module state changed
//                    synchronized (stateLock) {
//                        try {
//                            stateLock.wait(500);
//                        } catch (InterruptedException e) {
//                            // ignore
//                        }
//                    }
//
//                    // if has new module, do start again
//                    if (hasPendingModule()) {
//                        startModules();
//                    }
//                }
//            } catch (Throwable e) {
//                onFailed(getIdentifier() + " check start occurred an exception", e);
//            }
//        });
    }

    private void startModules() {
        // ensure init and start internal module first
        prepareInternalModule();

        // filter and start pending modules, ignore new module during starting, throw exception of module start
        for (ModuleModel moduleModel : new ArrayList<>(applicationModel.getModuleModels())) {
            if (moduleModel.getDeployer().isPending()) {
                moduleModel.getDeployer().start();
            }
        }
    }

    @Override
    public void prepareApplicationInstance() {
<<<<<<< HEAD
=======
        // ensure init and start internal module first
        prepareInternalModule();

        // always start metadata service on application model start, so it's ready whenever a new module is started
        // export MetadataService
        exportMetadataService();

>>>>>>> 8a7c3604
        if (hasPreparedApplicationInstance.get()) {
            return;
        }

        if (isRegisterConsumerInstance()) {
            exportMetadataService();
            if (hasPreparedApplicationInstance.compareAndSet(false, true)) {
                // register the local ServiceInstance if required
                registerServiceInstance();
            }
        }
    }

    public void prepareInternalModule() {
        synchronized (internalModuleLock) {
            if (!hasPreparedInternalModule.compareAndSet(false, true)) {
                return;
            }

            // start internal module
            ModuleDeployer internalModuleDeployer = applicationModel.getInternalModule().getDeployer();
            if (!internalModuleDeployer.isStarted()) {
                Future future = internalModuleDeployer.start();
                // wait for internal module startup
                try {
                    future.get(5, TimeUnit.SECONDS);
                } catch (Exception e) {
                    logger.warn("wait for internal module startup failed: " + e.getMessage(), e);
                }
            }
        }
    }

    private boolean hasExportedServices() {
        for (ModuleModel moduleModel : applicationModel.getModuleModels()) {
            if (CollectionUtils.isNotEmpty(moduleModel.getConfigManager().getServices())) {
                return true;
            }
        }
        return false;
    }

    @Override
    public boolean isBackground() {
        for (ModuleModel moduleModel : applicationModel.getModuleModels()) {
            if (moduleModel.getDeployer().isBackground()) {
                return true;
            }
        }
        return false;
    }

    private DynamicConfiguration prepareEnvironment(ConfigCenterConfig configCenter) {
        if (configCenter.isValid()) {
            if (!configCenter.checkOrUpdateInitialized(true)) {
                return null;
            }

            DynamicConfiguration dynamicConfiguration = null;
            try {
                dynamicConfiguration = getDynamicConfiguration(configCenter.toUrl());
            } catch (Exception e) {
                if (!configCenter.isCheck()) {
                    logger.warn("The configuration center failed to initialize", e);
                    configCenter.checkOrUpdateInitialized(false);
                    return null;
                } else {
                    throw new IllegalStateException(e);
                }
            }

            if (StringUtils.isNotEmpty(configCenter.getConfigFile())) {
                String configContent = dynamicConfiguration.getProperties(configCenter.getConfigFile(), configCenter.getGroup());
                String appGroup = getApplication().getName();
                String appConfigContent = null;
                if (isNotEmpty(appGroup)) {
                    appConfigContent = dynamicConfiguration.getProperties
                        (isNotEmpty(configCenter.getAppConfigFile()) ? configCenter.getAppConfigFile() : configCenter.getConfigFile(),
                            appGroup
                        );
                }
                try {
                    environment.updateExternalConfigMap(parseProperties(configContent));
                    environment.updateAppExternalConfigMap(parseProperties(appConfigContent));
                } catch (IOException e) {
                    throw new IllegalStateException("Failed to parse configurations from Config Center.", e);
                }
            }
            return dynamicConfiguration;
        }
        return null;
    }

    /**
     * Get the instance of {@link DynamicConfiguration} by the specified connection {@link URL} of config-center
     *
     * @param connectionURL of config-center
     * @return non-null
     * @since 2.7.5
     */
    private DynamicConfiguration getDynamicConfiguration(URL connectionURL) {
        String protocol = connectionURL.getProtocol();

        DynamicConfigurationFactory factory = ConfigurationUtils.getDynamicConfigurationFactory(applicationModel, protocol);
        return factory.getDynamicConfiguration(connectionURL);
    }

<<<<<<< HEAD
    private volatile boolean registered;
=======
    /**
     * export {@link MetadataService}
     */
    private void exportMetadataService() {
        // fixme, let's disable local metadata service export at this moment
        if (!REMOTE_METADATA_STORAGE_TYPE.equals(getMetadataType())) {
            metadataServiceExporter.export();
        }
    }

    private void unexportMetadataService() {
        if (metadataServiceExporter != null && metadataServiceExporter.isExported()) {
            try {
                metadataServiceExporter.unexport();
            } catch (Exception ignored) {
                // ignored
            }
        }
    }
>>>>>>> 8a7c3604

    private void registerServiceInstance() {
        try {
            registered = true;
            ServiceInstanceMetadataUtils.registerMetadataAndInstance(applicationModel);
        } catch (Exception e) {
            logger.error("Register instance error", e);
        }
        if (registered) {
            // scheduled task for updating Metadata and ServiceInstance
            asyncMetadataFuture = executorRepository.getSharedScheduledExecutor().scheduleWithFixedDelay(() -> {

                // ignore refresh metadata on stopping
                if (applicationModel.isDestroyed()) {
                    return;
                }
                try {
                    if (!applicationModel.isDestroyed() && registered) {
                        ServiceInstanceMetadataUtils.refreshMetadataAndInstance(applicationModel);
                    }
                } catch (Exception e) {
                    if (!applicationModel.isDestroyed()) {
                        logger.error("Refresh instance and metadata error", e);
                    }
                }
            }, 0, ConfigurationUtils.get(applicationModel, METADATA_PUBLISH_DELAY_KEY, DEFAULT_METADATA_PUBLISH_DELAY), TimeUnit.MILLISECONDS);
        }
    }

    private void unregisterServiceInstance() {
        if (registered) {
            ServiceInstanceMetadataUtils.unregisterMetadataAndInstance(applicationModel);
        }
    }

    @Override
    public void stop() {
        applicationModel.destroy();
    }

    @Override
    public void preDestroy() {
        synchronized (destroyLock) {
            if (isStopping() || isStopped()) {
                return;
            }
            onStopping();

            unRegisterShutdownHook();
            if (asyncMetadataFuture != null) {
                asyncMetadataFuture.cancel(true);
            }
            unregisterServiceInstance();
        }
    }

    @Override
    public void postDestroy() {
        synchronized (destroyLock) {
            // expect application model is destroyed before here
            if (isStopped()) {
                return;
            }
            try {
                executeShutdownCallbacks();

                destroyRegistries();
                destroyServiceDiscoveries();
                destroyMetadataReports();

                // TODO should we close unused protocol server which only used by this application?
                // protocol server will be closed on all applications of same framework are stopped currently, but no associate to application
                // see org.apache.dubbo.config.deploy.FrameworkModelCleaner#destroyProtocols
                // see org.apache.dubbo.config.bootstrap.DubboBootstrapMultiInstanceTest#testMultiProviderApplicationStopOneByOne

                // destroy all executor services
                destroyExecutorRepository();

                onStopped();
            } catch (Throwable ex) {
                String msg = getIdentifier() + " an error occurred while stopping application: " + ex.getMessage();
                onFailed(msg, ex);
            }
        }
    }

    private void executeShutdownCallbacks() {
        ShutdownHookCallbacks shutdownHookCallbacks = applicationModel.getBeanFactory().getBean(ShutdownHookCallbacks.class);
        shutdownHookCallbacks.callback();
    }

    @Override
    public void notifyModuleChanged(ModuleModel moduleModel, DeployState state) {
        checkState(moduleModel, state);

        // notify module state changed or module changed
        synchronized (stateLock) {
            stateLock.notifyAll();
        }
    }

    @Override
    public void checkState(ModuleModel moduleModel, DeployState moduleState) {
        synchronized (stateLock) {
            if (!moduleModel.isInternal() && moduleState == DeployState.STARTED) {
                prepareApplicationInstance();
            }
            DeployState newState = calculateState();
            switch (newState) {
                case STARTED:
                    onStarted();
                    break;
                case STARTING:
                    onStarting();
                    break;
                case STOPPING:
                    onStopping();
                    break;
                case STOPPED:
                    onStopped();
                    break;
                case FAILED:
                    Throwable error = null;
                    ModuleModel errorModule = null;
                    for (ModuleModel moduleModel : applicationModel.getModuleModels()) {
                        ModuleDeployer deployer = moduleModel.getDeployer();
                        if (deployer.isFailed() && deployer.getError() != null) {
                            error = deployer.getError();
                            errorModule = moduleModel;
                            break;
                        }
                    }
                    onFailed(getIdentifier() + " found failed module: " + errorModule.getDesc(), error);
                    break;
                case PENDING:
                    // cannot change to pending from other state
                    // setPending();
                    break;
            }
        }
    }

    private DeployState calculateState() {
        DeployState newState = DeployState.UNKNOWN;
        int pending = 0, starting = 0, started = 0, stopping = 0, stopped = 0, failed = 0;
        for (ModuleModel moduleModel : applicationModel.getModuleModels()) {
            ModuleDeployer deployer = moduleModel.getDeployer();
            if (deployer == null) {
                pending++;
            } else if (deployer.isPending()) {
                pending++;
            } else if (deployer.isStarting()) {
                starting++;
            } else if (deployer.isStarted()) {
                started++;
            } else if (deployer.isStopping()) {
                stopping++;
            } else if (deployer.isStopped()) {
                stopped++;
            } else if (deployer.isFailed()) {
                failed++;
            }
        }

        if (failed > 0) {
            newState = DeployState.FAILED;
        } else if (started > 0) {
            if (pending + starting + stopping + stopped == 0) {
                // all modules have been started
                newState = DeployState.STARTED;
            } else if (pending + starting > 0) {
                // some module is pending and some is started
                newState = DeployState.STARTING;
            } else if (stopping + stopped > 0) {
                newState = DeployState.STOPPING;
            }
        } else if (starting > 0) {
            // any module is starting
            newState = DeployState.STARTING;
        } else if (pending > 0) {
            if (starting + starting + stopping + stopped == 0) {
                // all modules have not starting or started
                newState = DeployState.PENDING;
            } else if (stopping + stopped > 0) {
                // some is pending and some is stopping or stopped
                newState = DeployState.STOPPING;
            }
        } else if (stopping > 0) {
            // some is stopping and some stopped
            newState = DeployState.STOPPING;
        } else if (stopped > 0) {
            // all modules are stopped
            newState = DeployState.STOPPED;
        }
        return newState;
    }

    private void exportMetadataService() {
        if (!isStarting()) {
            return;
        }
        for (DeployListener<ApplicationModel> listener : listeners) {
            try {
                if (listener instanceof ApplicationDeployListener) {
                    ((ApplicationDeployListener) listener).onModuleStarted(applicationModel);
                }
            } catch (Throwable e) {
                logger.error(getIdentifier() + " an exception occurred when handle starting event", e);
            }
        }
    }

    private void onStarting() {
        // pending -> starting
        // started -> starting
        if (!(isPending() || isStarted())) {
            return;
        }
        setStarting();
        startFuture = new CompletableFuture();
        if (logger.isInfoEnabled()) {
            logger.info(getIdentifier() + " is starting.");
        }
    }

    private void onStarted() {
        try {
            // starting -> started
            if (!isStarting()) {
                return;
            }
            setStarted();
            if (logger.isInfoEnabled()) {
                logger.info(getIdentifier() + " is ready.");
            }
            // refresh metadata
            try {
                if (registered) {
                    ServiceInstanceMetadataUtils.refreshMetadataAndInstance(applicationModel);
                }
            } catch (Exception e) {
                logger.error("refresh meta and instance failed: " + e.getMessage(), e);
            }
        } finally {
            // complete future
            completeStartFuture(true);
        }
    }

    private void completeStartFuture(boolean success) {
        if (startFuture != null) {
            startFuture.complete(success);
        }
    }

    private void onStopping() {
        try {
            if (isStopping() || isStopped()) {
                return;
            }
            setStopping();
            if (logger.isInfoEnabled()) {
                logger.info(getIdentifier() + " is stopping.");
            }
        } finally {
            completeStartFuture(false);
        }
    }

    private void onStopped() {
        try {
            if (isStopped()) {
                return;
            }
            setStopped();
            if (logger.isInfoEnabled()) {
                logger.info(getIdentifier() + " has stopped.");
            }
        } finally {
            completeStartFuture(false);
        }
    }

    private void onFailed(String msg, Throwable ex) {
        try {
            setFailed(ex);
            logger.error(msg, ex);
        } finally {
            completeStartFuture(false);
        }
    }

    private void destroyExecutorRepository() {
        // shutdown export/refer executor
        executorRepository.shutdownServiceExportExecutor();
        executorRepository.shutdownServiceReferExecutor();
        getExtensionLoader(ExecutorRepository.class).getDefaultExtension().destroyAll();
    }

    private void destroyRegistries() {
        RegistryManager.getInstance(applicationModel).destroyAll();
    }

    private void destroyServiceDiscoveries() {
        RegistryManager.getInstance(applicationModel).getServiceDiscoveries().forEach(serviceDiscovery -> {
            try {
                serviceDiscovery.destroy();
            } catch (Throwable ignored) {
                logger.warn(ignored.getMessage(), ignored);
            }
        });
        if (logger.isDebugEnabled()) {
            logger.debug(getIdentifier() + "'s all ServiceDiscoveries have been destroyed.");
        }
    }

    private void destroyMetadataReports() {
        // only destroy MetadataReport of this application
        List<MetadataReportFactory> metadataReportFactories = getExtensionLoader(MetadataReportFactory.class).getLoadedExtensionInstances();
        for (MetadataReportFactory metadataReportFactory : metadataReportFactories) {
            metadataReportFactory.destroy();
        }
    }

    private ApplicationConfig getApplication() {
        return configManager.getApplicationOrElseThrow();
    }

}<|MERGE_RESOLUTION|>--- conflicted
+++ resolved
@@ -593,16 +593,6 @@
 
     @Override
     public void prepareApplicationInstance() {
-<<<<<<< HEAD
-=======
-        // ensure init and start internal module first
-        prepareInternalModule();
-
-        // always start metadata service on application model start, so it's ready whenever a new module is started
-        // export MetadataService
-        exportMetadataService();
-
->>>>>>> 8a7c3604
         if (hasPreparedApplicationInstance.get()) {
             return;
         }
@@ -710,29 +700,7 @@
         return factory.getDynamicConfiguration(connectionURL);
     }
 
-<<<<<<< HEAD
     private volatile boolean registered;
-=======
-    /**
-     * export {@link MetadataService}
-     */
-    private void exportMetadataService() {
-        // fixme, let's disable local metadata service export at this moment
-        if (!REMOTE_METADATA_STORAGE_TYPE.equals(getMetadataType())) {
-            metadataServiceExporter.export();
-        }
-    }
-
-    private void unexportMetadataService() {
-        if (metadataServiceExporter != null && metadataServiceExporter.isExported()) {
-            try {
-                metadataServiceExporter.unexport();
-            } catch (Exception ignored) {
-                // ignored
-            }
-        }
-    }
->>>>>>> 8a7c3604
 
     private void registerServiceInstance() {
         try {
