/*
 * Licensed to the Apache Software Foundation (ASF) under one or more
 * contributor license agreements.  See the NOTICE file distributed with
 * this work for additional information regarding copyright ownership.
 * The ASF licenses this file to You under the Apache License, Version 2.0
 * (the "License"); you may not use this file except in compliance with
 * the License.  You may obtain a copy of the License at
 *
 *     http://www.apache.org/licenses/LICENSE-2.0
 *
 * Unless required by applicable law or agreed to in writing, software
 * distributed under the License is distributed on an "AS IS" BASIS,
 * WITHOUT WARRANTIES OR CONDITIONS OF ANY KIND, either express or implied.
 * See the License for the specific language governing permissions and
 * limitations under the License.
 */
package org.apache.dubbo.common.utils;

import org.apache.dubbo.common.json.impl.FastJson2Impl;
import org.apache.dubbo.common.json.impl.FastJsonImpl;
import org.apache.dubbo.common.json.impl.GsonImpl;
import org.apache.dubbo.common.utils.json.TestEnum;
import org.apache.dubbo.common.utils.json.TestObjectA;
import org.apache.dubbo.common.utils.json.TestObjectB;

import org.junit.jupiter.api.Assertions;
import org.junit.jupiter.api.Test;

import java.util.Arrays;
import java.util.Collections;
import java.util.HashMap;
import java.util.LinkedList;
import java.util.List;
import java.util.Map;
import java.util.concurrent.atomic.AtomicReference;

class JsonUtilsTest {
    @Test
    void testGetJson1() {
        Assertions.assertNotNull(JsonUtils.getJson());
        Assertions.assertEquals(JsonUtils.getJson(), JsonUtils.getJson());

        Map<String, String> map = new HashMap<>();
        map.put("a", "a");
        Assertions.assertEquals("{\"a\":\"a\"}", JsonUtils.getJson().toJson(map));
        Assertions.assertEquals(map, JsonUtils.getJson().toJavaObject("{\"a\":\"a\"}", Map.class));
        Assertions.assertEquals(Collections.singletonList(map), JsonUtils.getJson().toJavaList("[{\"a\":\"a\"}]", Map.class));

        // prefer use fastjson2
        JsonUtils.setJson(null);
        System.setProperty("dubbo.json-framework.prefer", "fastjson2");
        Assertions.assertEquals("{\"a\":\"a\"}", JsonUtils.getJson().toJson(map));
        Assertions.assertEquals(map, JsonUtils.getJson().toJavaObject("{\"a\":\"a\"}", Map.class));
        Assertions.assertEquals(Collections.singletonList(map), JsonUtils.getJson().toJavaList("[{\"a\":\"a\"}]", Map.class));
        System.clearProperty("dubbo.json-framework.prefer");

        // prefer use fastjson
        JsonUtils.setJson(null);
        System.setProperty("dubbo.json-framework.prefer", "fastjson");
        Assertions.assertEquals("{\"a\":\"a\"}", JsonUtils.getJson().toJson(map));
        Assertions.assertEquals(map, JsonUtils.getJson().toJavaObject("{\"a\":\"a\"}", Map.class));
        Assertions.assertEquals(Collections.singletonList(map), JsonUtils.getJson().toJavaList("[{\"a\":\"a\"}]", Map.class));
        System.clearProperty("dubbo.json-framework.prefer");

        // prefer use gson
        JsonUtils.setJson(null);
        System.setProperty("dubbo.json-framework.prefer", "gson");
        Assertions.assertEquals("{\"a\":\"a\"}", JsonUtils.getJson().toJson(map));
        Assertions.assertEquals(map, JsonUtils.getJson().toJavaObject("{\"a\":\"a\"}", Map.class));
        Assertions.assertEquals(Collections.singletonList(map), JsonUtils.getJson().toJavaList("[{\"a\":\"a\"}]", Map.class));
        System.clearProperty("dubbo.json-framework.prefer");

        JsonUtils.setJson(null);
    }

    @Test
<<<<<<< HEAD
    public void consistentTest() {
        List<Object> objs = new LinkedList<>();

        {
            objs.add(null);
        }

        {
            Map<String, String> map = new HashMap<>();
            map.put("a", "a");
            objs.add(map);
        }

        {
            TestObjectA a = new TestObjectA();
            objs.add(a);
        }

        {
            TestObjectA a = new TestObjectA();
            a.setTestEnum(TestEnum.TYPE_A);
            objs.add(a);
        }

        {
            TestObjectB b = new TestObjectB();
            objs.add(b);
        }

        {
            TestObjectB b = new TestObjectB();
            b.setInnerA(new TestObjectB.Inner());
            b.setInnerB(new TestObjectB.Inner());
            objs.add(b);
        }

        {
            TestObjectB b = new TestObjectB();
            TestObjectB.Inner inner1 = new TestObjectB.Inner();
            TestObjectB.Inner inner2 = new TestObjectB.Inner();
            inner1.setName("Test");
            inner2.setName("Test");
            b.setInnerA(inner1);
            b.setInnerB(inner2);
            objs.add(b);
        }

        {
            TestObjectB b = new TestObjectB();
            TestObjectB.Inner inner1 = new TestObjectB.Inner();
            inner1.setName("Test");
            b.setInnerA(inner1);
            b.setInnerB(inner1);
            objs.add(b);
        }

        for (Object obj : objs) {

            // prefer use fastjson2
            JsonUtils.setJson(null);
            System.setProperty("dubbo.json-framework.prefer", "fastjson2");
            Assertions.assertInstanceOf(FastJson2Impl.class, JsonUtils.getJson());
            String fromFastjson2 = JsonUtils.getJson().toJson(obj);
            System.clearProperty("dubbo.json-framework.prefer");

            // prefer use fastjson
            JsonUtils.setJson(null);
            System.setProperty("dubbo.json-framework.prefer", "fastjson");
            Assertions.assertInstanceOf(FastJsonImpl.class, JsonUtils.getJson());
            String fromFastjson1 = JsonUtils.getJson().toJson(obj);
            System.clearProperty("dubbo.json-framework.prefer");

            // prefer use gson
            JsonUtils.setJson(null);
            System.setProperty("dubbo.json-framework.prefer", "gson");
            Assertions.assertInstanceOf(GsonImpl.class, JsonUtils.getJson());
            String fromGson = JsonUtils.getJson().toJson(obj);
            System.clearProperty("dubbo.json-framework.prefer");

            JsonUtils.setJson(null);

            Assertions.assertEquals(fromFastjson1, fromFastjson2);
            Assertions.assertEquals(fromFastjson1, fromGson);
            Assertions.assertEquals(fromFastjson2, fromGson);
        }
    }

    @Test
    public void testGetJson2() {
=======
    void testGetJson2() {
>>>>>>> 4af8606b
        ClassLoader originClassLoader = Thread.currentThread().getContextClassLoader();
        AtomicReference<List<String>> removedPackages = new AtomicReference<>(Collections.emptyList());
        ClassLoader newClassLoader = new ClassLoader(originClassLoader) {
            @Override
            public Class<?> loadClass(String name) throws ClassNotFoundException {
                for (String removedPackage : removedPackages.get()) {
                    if (name.startsWith(removedPackage)) {
                        throw new ClassNotFoundException("Test");
                    }
                }
                return super.loadClass(name);
            }
        };
        Thread.currentThread().setContextClassLoader(newClassLoader);

        // default use fastjson2
        JsonUtils.setJson(null);
        removedPackages.set(Collections.emptyList());
        Assertions.assertInstanceOf(FastJson2Impl.class, JsonUtils.getJson());

        // prefer use fastjson2
        JsonUtils.setJson(null);
        removedPackages.set(Collections.emptyList());
        System.setProperty("dubbo.json-framework.prefer", "fastjson2");
        Assertions.assertInstanceOf(FastJson2Impl.class, JsonUtils.getJson());
        System.clearProperty("dubbo.json-framework.prefer");

        // prefer use fastjson
        JsonUtils.setJson(null);
        removedPackages.set(Collections.emptyList());
        System.setProperty("dubbo.json-framework.prefer", "fastjson");
        Assertions.assertInstanceOf(FastJsonImpl.class, JsonUtils.getJson());
        System.clearProperty("dubbo.json-framework.prefer");

        // prefer use gson
        JsonUtils.setJson(null);
        removedPackages.set(Collections.emptyList());
        System.setProperty("dubbo.json-framework.prefer", "gson");
        Assertions.assertInstanceOf(GsonImpl.class, JsonUtils.getJson());
        System.clearProperty("dubbo.json-framework.prefer");

        // prefer use not found
        JsonUtils.setJson(null);
        removedPackages.set(Collections.emptyList());
        System.setProperty("dubbo.json-framework.prefer", "notfound");
        Assertions.assertInstanceOf(FastJson2Impl.class, JsonUtils.getJson());
        System.clearProperty("dubbo.json-framework.prefer");

        JsonUtils.setJson(null);
        // TCCL not found fastjson2
        removedPackages.set(Collections.singletonList("com.alibaba.fastjson2"));
        Assertions.assertInstanceOf(FastJsonImpl.class, JsonUtils.getJson());

        JsonUtils.setJson(null);
        // TCCL not found fastjson
        removedPackages.set(Arrays.asList("com.alibaba.fastjson2", "com.alibaba.fastjson"));
        Assertions.assertInstanceOf(GsonImpl.class, JsonUtils.getJson());

        JsonUtils.setJson(null);
        // TCCL not found gson
        removedPackages.set(Arrays.asList("com.alibaba.fastjson2", "com.google.gson"));
        Assertions.assertInstanceOf(FastJsonImpl.class, JsonUtils.getJson());

        JsonUtils.setJson(null);
        // TCCL not found fastjson2, prefer use fastjson
        removedPackages.set(Collections.singletonList("com.alibaba.fastjson2"));
        System.setProperty("dubbo.json-framework.prefer", "fastjson");
        Assertions.assertInstanceOf(FastJsonImpl.class, JsonUtils.getJson());
        System.clearProperty("dubbo.json-framework.prefer");

        JsonUtils.setJson(null);
        // TCCL not found fastjson, prefer use fastjson
        removedPackages.set(Arrays.asList("com.alibaba.fastjson2", "com.alibaba.fastjson"));
        System.setProperty("dubbo.json-framework.prefer", "fastjson");
        Assertions.assertInstanceOf(GsonImpl.class, JsonUtils.getJson());
        System.clearProperty("dubbo.json-framework.prefer");

        JsonUtils.setJson(null);
        // TCCL not found gson, prefer use gson
        removedPackages.set(Arrays.asList("com.alibaba.fastjson2", "com.google.gson"));
        System.setProperty("dubbo.json-framework.prefer", "gson");
        Assertions.assertInstanceOf(FastJsonImpl.class, JsonUtils.getJson());
        System.clearProperty("dubbo.json-framework.prefer");

        JsonUtils.setJson(null);
        // TCCL not found fastjson, gson
        removedPackages.set(Arrays.asList("com.alibaba.fastjson2", "com.alibaba.fastjson", "com.google.gson"));
        Assertions.assertThrows(IllegalStateException.class, JsonUtils::getJson);

        Thread.currentThread().setContextClassLoader(originClassLoader);
        JsonUtils.setJson(null);
    }
}<|MERGE_RESOLUTION|>--- conflicted
+++ resolved
@@ -74,7 +74,6 @@
     }
 
     @Test
-<<<<<<< HEAD
     public void consistentTest() {
         List<Object> objs = new LinkedList<>();
 
@@ -163,10 +162,7 @@
     }
 
     @Test
-    public void testGetJson2() {
-=======
     void testGetJson2() {
->>>>>>> 4af8606b
         ClassLoader originClassLoader = Thread.currentThread().getContextClassLoader();
         AtomicReference<List<String>> removedPackages = new AtomicReference<>(Collections.emptyList());
         ClassLoader newClassLoader = new ClassLoader(originClassLoader) {
