--- conflicted
+++ resolved
@@ -72,7 +72,6 @@
         run: |
           cd ./dubbo
           ./mvnw --batch-mode --no-snapshot-updates -e --no-transfer-progress --fail-fast clean source:jar install -Pjacoco,checkstyle -Dmaven.wagon.httpconnectionManager.ttlSeconds=120 -Dmaven.wagon.http.retryHandler.count=5 -Dmaven.test.skip=true -Dmaven.test.skip.exec=true -DembeddedZookeeperPath=${{ github.workspace }}/.tmp/zookeeper
-<<<<<<< HEAD
       - name: "Pack class result"
         run: 7z a ${{ github.workspace }}/class.zip */target/classes/* -r
       - name: "Upload class result"
@@ -80,17 +79,6 @@
         with:
           name: "class-file"
           path: ${{ github.workspace }}/class.zip
-      - name: "Pack rat file if failure"
-        if: failure()
-        run: 7z a ${{ github.workspace }}/rat.zip *rat.txt -r
-      - name: "Upload rat file if failure"
-        if: failure()
-        uses: actions/upload-artifact@v3
-        with:
-          name: "rat-file"
-          path: ${{ github.workspace }}/rat.zip
-=======
->>>>>>> a8bbc234
       - name: "Pack checkstyle file if failure"
         if: failure()
         run: 7z a ${{ github.workspace }}/checkstyle.zip *checkstyle* -r
