--- conflicted
+++ resolved
@@ -24,21 +24,12 @@
 import org.apache.dubbo.rpc.cluster.Cluster;
 import org.apache.dubbo.rpc.cluster.ClusterInvoker;
 
-<<<<<<< HEAD
-class RegistryInvokerWrapper<T> implements Invoker<T> {
+class RegistryInvokerWrapper<T> implements ClusterInvoker<T> {
     private DynamicDirectory<T> directory;
-=======
-class RegistryInvokerWrapper<T> implements ClusterInvoker<T> {
-    private RegistryDirectory<T> directory;
->>>>>>> 7702fcfa
     private Cluster cluster;
     private Invoker<T> invoker;
 
-<<<<<<< HEAD
-    public RegistryInvokerWrapper(DynamicDirectory<T> directory, Cluster cluster, Invoker<T> invoker, URL url) {
-=======
-    public RegistryInvokerWrapper(RegistryDirectory<T> directory, Cluster cluster, Invoker<T> invoker) {
->>>>>>> 7702fcfa
+    public RegistryInvokerWrapper(DynamicDirectory<T> directory, Cluster cluster, Invoker<T> invoker) {
         this.directory = directory;
         this.cluster = cluster;
         this.invoker = invoker;
