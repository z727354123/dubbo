--- conflicted
+++ resolved
@@ -24,6 +24,7 @@
 import org.apache.dubbo.registry.client.event.listener.ServiceInstancesChangedListener;
 import org.apache.dubbo.rpc.model.ApplicationModel;
 
+import org.apache.curator.test.TestingServer;
 import org.junit.jupiter.api.AfterEach;
 import org.junit.jupiter.api.BeforeAll;
 import org.junit.jupiter.api.BeforeEach;
@@ -36,11 +37,7 @@
 import java.util.concurrent.CountDownLatch;
 
 import static java.util.Arrays.asList;
-<<<<<<< HEAD
 import static org.apache.dubbo.common.utils.NetUtils.getAvailablePort;
-=======
-import static org.apache.dubbo.registry.client.metadata.ServiceInstanceMetadataUtils.INSTANCE_REVISION_UPDATED_KEY;
->>>>>>> 8a7c3604
 import static org.junit.jupiter.api.Assertions.assertEquals;
 import static org.junit.jupiter.api.Assertions.assertTrue;
 
@@ -67,22 +64,11 @@
 
     @BeforeEach
     public void init() throws Exception {
-<<<<<<< HEAD
-        zkServerPort = getAvailablePort();
-        zkServer = new TestingServer(zkServerPort, true);
-        zkServer.start();
-
         this.registryUrl = URL.valueOf("zookeeper://127.0.0.1:" + zkServerPort);
         ApplicationModel applicationModel = ApplicationModel.defaultModel();
         applicationModel.getApplicationConfigManager().setApplication(new ApplicationConfig(SERVICE_NAME));
         registryUrl.setScopeModel(applicationModel);
         this.discovery = new ZookeeperServiceDiscovery(applicationModel, registryUrl);
-=======
-        this.registryUrl = URL.valueOf(zookeeperConnectionAddress1);
-        registryUrl.setScopeModel(ApplicationModel.defaultModel());
-        this.discovery = new ZookeeperServiceDiscovery();
-        this.discovery.initialize(registryUrl);
->>>>>>> 8a7c3604
     }
 
     @AfterEach
@@ -120,10 +106,6 @@
         Map<String, String> metadata = new HashMap<>();
         metadata.put("message", "Hello,World");
         serviceInstance.setMetadata(metadata);
-<<<<<<< HEAD
-=======
-        serviceInstance.putExtendParam(INSTANCE_REVISION_UPDATED_KEY, "true");
->>>>>>> 8a7c3604
 
         discovery.register(URL.valueOf("dubbo://1.1.2.3:20880/DemoService1"));
         discovery.update();
